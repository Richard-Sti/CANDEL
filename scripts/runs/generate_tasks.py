--- conflicted
+++ resolved
@@ -244,7 +244,6 @@
 
     # Multiple override options → this creates a job per combination
     manual_overrides = {
-<<<<<<< HEAD
         "pv_model/kind": "precomputed_los_Carrick2015",
         # "io/catalogue_name": [f"CF4_mock_{n}" for n in range(70)],
         "inference/shared_params": "beta,Vext,sigma_v",
@@ -255,26 +254,10 @@
         "pv_model/use_MNR": False,
         # "io/CF4_W1/dust_model": ["none", "default", "CSFD"],
         # "io/Clusters/which_relation": ["LT", "LTY"],
-=======
-        # "pv_model/kind": "Vext",
-        # "io/catalogue_name": [f"CF4_mock_{n}" for n in range(70)],
-        "io/catalogue_name": "CF4_W1",
-        # "io/root_output": "results/",
-        "io/root_output": "results/",
-        # "io/root_output": "results/mock_CF4_H0_anisotropy",
-        # "io/root_output": "results/H0_BHM",
-        # "io/root_output": "results/S8_paper",
-        "pv_model/use_MNR": True,
-        # "pv_model/MNR_mag_prior": "uniform",
-        # "io/CF4_W1/dust_model": "default",
-        # "io/CF4_W1/dust_model": ["none", "default", "CSFD", "Planck2016"],
-        "io/CF4_W1/zcmb_min": 0.01,
->>>>>>> 25d05e7f
         # "model/priors/beta": [
         #     {"dist": "normal", "loc": 0.43, "scale": 0.1},
         #     {"dist": "delta", "value": 1.0},
         # ],
-<<<<<<< HEAD
         # "model/priors/TFR_zeropoint_dipole": [
         #     # {"dist": "delta", "value": [0.0, 0.0, 0.0]},
         #     {"dist": "vector_uniform_fixed", "low": 0.0, "high": 0.3},
@@ -283,12 +266,6 @@
         #     {"dist": "delta", "value": [0.0, 0.0, 0.0]},
         #     {"dist": "vector_uniform_fixed", "low": 0.0, "high": 0.3},
         # ],
-=======
-        "model/priors/TFR_zeropoint_dipole": [
-            {"dist": "delta", "value": [0.0, 0.0, 0.0]},
-            {"dist": "vector_uniform_fixed", "low": 0.0, "high": 0.3},
-        ],
->>>>>>> 25d05e7f
     }
 
     task_file = f"tasks_{tasks_index}.txt"
