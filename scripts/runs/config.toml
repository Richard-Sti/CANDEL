root_main = "/Users/rstiskalek/Projects/CANDEL/"
python_exec = "/Users/rstiskalek/Projects/CANDEL/venv_candel/bin/python"
machine = "local"

# root_main = "/mnt/home/rstiskalek/ceph/CANDEL"
# python_exec="/mnt/home/rstiskalek/CANDEL/venv_gpu_candel/bin/python"
# machine="rusty"


###############################################################################
#                               Inference                                     #
###############################################################################

[inference]
<<<<<<< HEAD
model = "TFRModel_DistMarg"
num_warmup = 2000
num_samples = 15000
=======
model = "Clusters_DistMarg"
num_warmup = 500
num_samples = 500
>>>>>>> 969eea0c
num_chains = 1
seed = 42
compute_log_density = true
compute_evidence = true
num_chains_harmonic = 5

###############################################################################
#                           Peculiar velocity model                           #
###############################################################################

[pv_model]
use_MNR = false
# Default kind. This gets overwritten if using a submission script.
kind = "precomputed_los_Carrick2015"
# kind = "Vext_radial"
galaxy_bias = "powerlaw"  # Ignored unless having an underlying density field


###############################################################################
#                                 Model                                       #
###############################################################################

[model]

[model.mu_norm]
num_points = 31
num_sigma = 5
low_clip = 18.0
high_clip = 42.0


[model.mag_grid]
num_sigma = 4
num_points = 25


[model.priors.h]
dist = "delta"
value = 1.0

[model.priors.alpha]
dist = "uniform"
low = 0.0
high = 3.0

[model.priors.b1]
dist = "normal"
loc = 0
scale = 1.0

# [model.priors.b2]
# dist = "normal"
# loc = 0
# scale = 1.0

[model.priors.beta]
dist = "uniform"
low = 0.0
high = 3.0

[model.priors.TFR_zeropoint]
dist = "uniform"
low = -22.0
high = -18.0

[model.priors.TFR_slope]
dist = "uniform"
low = -15.0
high = -5.0

[model.priors.TFR_curvature]
dist = "uniform"
low = -10
high = 10

[model.priors.sigma_mu]
dist = "jeffreys"
low = 0.01
high = 1.0

[model.priors.TFR_zeropoint_dipole]
dist = "delta"
value = [0.0, 0.0, 0.0]

[model.priors.SN_absmag]
dist = "normal"
loc = -18.5
scale = 0.5

[model.priors.SN_absmag_dipole]
dist = "vector_uniform"
low = 0.0
high = 0.25

[model.priors.CL_A]
dist = "normal"
loc = -0.3
scale = 1

[model.priors.CL_B]
dist = "normal"
loc = 2
scale = 1

[model.priors.CL_C]
dist = "normal"
loc = 0
scale = 1

[model.priors.sigma_v]
dist = "jeffreys"
low = 5
high = 2500

[model.priors.Vext]
dist = "vector_uniform_fixed"
low = 0.0
high = 2500

[model.priors.Vext_radial]
dist = "vector_radial_spline_uniform"
low = 0.0
high = 5000

rknot = [0, 250, 600]
k = 1
endpoints="not-a-knot"

################################################################################
#                                  Data                                        #
################################################################################

[io]
root_output = "results"
# Default catalogue name and output path. This gets overwritten
# if using a submission script.
catalogue_name = "CF4_W1"
# catalogue_name = "CF4_mock_0"

fname_output = "results/test.hdf5"

[io.CF4_mock]
root = "data/CF4_mock"

add_mag_selection = true
add_eta_selection = true

[io.CF4_mock.mag_selection]
a = -0.17
m1 = 12.21
m2 = 13.9


[io.CF4_W1]
root = "data/CF4"
which_band = "w1"
best_mag_quality = true
eta_min = -0.3
zcmb_max = 0.05
b_min = 7.5
remove_outliers = true
calibration = "None"

add_mag_selection = true
add_eta_selection = true

nsamples_subsample = "None"
seed_subsample = 42

los_file = "data/CF4/los_CF4_TFR_<X>.hdf5"

[io.CF4_W1.mag_selection]
a = -0.16
m1 = 11.32
m2 = 13.23

[io.CF4_i]
root = "data/CF4"
which_band = "i"
best_mag_quality = true
eta_min = -0.3
zcmb_max = 0.05
b_min = 7.5
remove_outliers = true
calibration = "None"

add_mag_selection = true
add_eta_selection = true

nsamples_subsample = "none"
seed_subsample = 42

los_file = "data/CF4/los_CF4_TFR_<X>.hdf5"

[io.CF4_i.mag_selection]
a = -0.17
m1 = 12.21
m2 = 13.9

[io.PantheonPlus]
root = "data/Pantheon+"
zcmb_max = 0.05
b_min = 7.5

nsamples_subsample = "none"
seed_subsample = 42

los_file = "data/Pantheon+/los_CF4_Pantheon+_<X>.hdf5"

[io.Clusters]
root = "data/Clusters"
zcmb_max = 0.2
which_relation = "LT"

zcmb_mapping_min = 1e-5
zcmb_mapping_max = 0.3
zcmb_mapping_num_points = 1001

los_file = "data/Clusters/los_Clusters_<X>.hdf5"

nsamples_subsample = "none"
seed_subsample = 42


########
# Static paths to define a general acces to the catalogues and reconstruction
# fields without applying any cuts etc.
########

[io.PV_main]

[io.PV_main.CF4]
root = "data/CF4"
which_band = "i"  # Does not matter
return_all = true
los_file = "data/CF4/los_CF4_TFR_<X>.hdf5"

[io.PV_main.PantheonPlus]
root = "data/Pantheon+"
return_all = true
los_file = "data/Pantheon+/los_CF4_Pantheon+_<X>.hdf5"

[io.PV_main.Clusters]
root = "data/Clusters"
return_all = true
los_file = "data/Clusters/los_Clusters_<X>.hdf5"


[io.reconstruction_main]
rmin = 0.1
<<<<<<< HEAD
rmax = 251
=======
rmax = 750
>>>>>>> 969eea0c
num_steps = 501

[io.reconstruction_main.Carrick2015]
path_density = "data/fields/carrick2015_twompp_density.npy"
path_velocity = "data/fields/carrick2015_twompp_velocity.npy"<|MERGE_RESOLUTION|>--- conflicted
+++ resolved
@@ -12,15 +12,12 @@
 ###############################################################################
 
 [inference]
-<<<<<<< HEAD
+model = "Clusters_DistMarg"
+num_warmup = 500
+num_samples = 500
 model = "TFRModel_DistMarg"
 num_warmup = 2000
 num_samples = 15000
-=======
-model = "Clusters_DistMarg"
-num_warmup = 500
-num_samples = 500
->>>>>>> 969eea0c
 num_chains = 1
 seed = 42
 compute_log_density = true
@@ -271,11 +268,8 @@
 
 [io.reconstruction_main]
 rmin = 0.1
-<<<<<<< HEAD
+rmax = 750
 rmax = 251
-=======
-rmax = 750
->>>>>>> 969eea0c
 num_steps = 501
 
 [io.reconstruction_main.Carrick2015]
