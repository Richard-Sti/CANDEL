--- conflicted
+++ resolved
@@ -12,15 +12,9 @@
 ###############################################################################
 
 [inference]
-<<<<<<< HEAD
-model = "TFRModel_DistMarg"
-num_warmup = 2000
-num_samples = 5000
-=======
 model = "Clusters_DistMarg"
 num_warmup = 500
 num_samples = 2500
->>>>>>> 49b1b24f
 num_chains = 1
 seed = 42
 compute_log_density = true
@@ -311,11 +305,7 @@
 
 [io.reconstruction_main]
 rmin = 0.1
-<<<<<<< HEAD
-rmax = 201
-=======
 rmax = 251
->>>>>>> 49b1b24f
 num_steps = 251
 
 [io.reconstruction_main.Carrick2015]
