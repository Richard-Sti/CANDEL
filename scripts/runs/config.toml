--- conflicted
+++ resolved
@@ -189,12 +189,8 @@
 root_output = "results"
 # Default catalogue name and output path. This gets overwritten
 # if using a submission script.
-<<<<<<< HEAD
 catalogue_name = ["CF4_W1", "CF4_i"]
 # catalogue_name = "CF4_W1"
-=======
-catalogue_name = "SFI"
->>>>>>> 25d05e7f
 
 fname_output = "results/test.hdf5"
 
