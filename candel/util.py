--- conflicted
+++ resolved
@@ -31,12 +31,8 @@
 import scienceplots  # noqa
 from astropy.coordinates import SkyCoord
 from corner import corner
-<<<<<<< HEAD
-from h5py import File
-=======
 from jax import vmap
 from jax_cosmo.scipy.interpolate import InterpolatedUnivariateSpline
->>>>>>> 969eea0c
 
 SPEED_OF_LIGHT = 299_792.458  # km / s
 
